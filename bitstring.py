--- conflicted
+++ resolved
@@ -60,11 +60,7 @@
 THE SOFTWARE.
 """
 
-<<<<<<< HEAD
-__version__ = "3.1.9"
-=======
 __version__ = "4.0.0"
->>>>>>> 45999dc8
 
 __author__ = "Scott Griffiths"
 
